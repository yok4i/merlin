--- conflicted
+++ resolved
@@ -1,11 +1,7 @@
 # !!!MAKE SURE YOUR GOPATH ENVIRONMENT VARIABLE IS SET FIRST!!!
 
 # Merlin Server & Agent version number
-<<<<<<< HEAD
-VERSION=0.5.3
-=======
 VERSION=0.5.4
->>>>>>> 632f8292
 
 MSERVER=merlinServer
 MAGENT=merlinAgent
