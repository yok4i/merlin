# Changelog
All notable changes to this project will be documented in this file.

The format is based on [Keep a Changelog](http://keepachangelog.com/en/1.0.0/)
and this project adheres to [Semantic Versioning](http://semver.org/spec/v2.0.0.html).

<<<<<<< HEAD
## 0.7.1 - 2019-04-2X

### Fixed
-[Issue 69](https://github.com/Ne0nd0g/merlin/issues/69) - Error with modules missing type definition
-[Issue 70](https://github.com/Ne0nd0g/merlin/issues/70) - Error parsing a shellcode file containing raw bytes
=======
## 0.8.0 - 2019-xx-xx

### Added

- Network requests and responses are now encrypted in to a JWE
- Password Based Authenticated Key Exchange (PAKE) using OPAQUE technique
- Server and agent have new pre-shared key (psk) command line flag
- All network requests now contain an encrypted JWT in an Authorization header that are only valid for the agent's lifetime
- RSA keys are exchanged between server and agent, but not currently used
- Added `PSK=` to Make file so the binaries can be hard coded with the PSK
- Added Merlin server identification tool dubbed PRISM
- Added gcflags & asmflags trimpaths to remove _some_ of the file path strings in output agent binary files
- Added http/1.1 support
- Added support for user defined HTTP proxy with agent `-proxy` command line flag; Only works with HTTP/1.1
- Added `PROXY=` to Make file so the binaries can be hard coded with the proxy
- Added PRISM application to detect a Merlin server

### Changed

- Replaced JSON encoding with Go's gob encoding format
- Server does not receive agent information/configuration until after password authentication/payload encryption
- Base messages now contain a token; used to send an agent an encrypted JWT
- agent.New() requires the url, psk, and proxy settings
- agent.New() can return an error
- agent.Run() does not take a url anymore, it is part of the Agent structure
- agent.Run() can return an error
- Server & Agent log file directory permissions changed to 0750
- Server & Agent log file permissions changed to 0640

### Removed

- Removed http server's check to only allow HTTP/2 traffic so that HTTP/1.1 traffic can be supported
>>>>>>> 592167ac

## 0.7.0 - 2019-04-11

### Added
- [Pull 48](https://github.com/Ne0nd0g/merlin/pull/48) - Added `ls` command to agent & agent menu. Uses go code native to Merlin instead of executing `ls` or `dir` binary
- New `NativeCmd` message struct for commands native to Merlin
- [Pull 49](https://github.com/Ne0nd0g/merlin/pull/49) - Added tests for agent package and new `/test` directory for test HTTP server
- [Pull 50](https://github.com/Ne0nd0g/merlin/pull/50) - Adds a killdate option to agents
  - Added `set killdate` to Merlin Server agent menu and information table so that it can be changed from the server.
- [Pull 51](https://github.com/Ne0nd0g/merlin/pull/51) - Adds a Go native `minidump` module for Windows agents to create and receive a minidump file of a specified process (requires elevation)
  - windows/x64/go/credentials/minidump.json module (@C__Sto)
  - getProcess Function to exec_windows.go
  - sePrivEnable Function to exec_windows.go
  - MinidumpFile struct to modules.go
  - Module struct to messages.go
  - agent_windows_test.go to test miniDump functionality 
- [Pull 58](https://github.com/Ne0nd0g/merlin/pull/58) - Added feature to generate in-memory TLS certificates one is not provided
  - Adds new `pkg/utils/tls.go` package to generate TLS certificates
  - Updated Merlin server log to include certificate information
  - Test case for TLS certificate generation
- [Pull 60](https://github.com/Ne0nd0g/merlin/pull/60) - Added `pwd` and `cd` command to agent & agent menu. 
  - Uses go code native to Merlin instead of executing system binaries or access the system's CLI.
- merlin.dll contains a DllMain function and a function named Magic to instantiate a Merlin agent
    - DllMain does nothing
- Added exported function named Merlin to merlinagentdll/main.go to take in a C *char and convert to Go string
- Shellcode Reflective DLL Injection (sRDI) module windows/x64/go/exec/sRDI
- Shellcode injection module at windows/x64/go/exec/shellcode provides same functionality as execute-shellcode from Agent menu
- "extended" module types that call Go code from the pkg/modules directory
- [Pull 64](https://github.com/Ne0nd0g/merlin/pull/64) - Added in Dockerfile by Alex Flores (@audibleblink)

### Fixed
- [Pull 57](https://github.com/Ne0nd0g/merlin/pull/57) - Resolved broken JSON does not increment failedCheckin counter on Merlin agent

### Changed
- Changed SHA1 library to SHA256 and checks from http2.go for publicly distributed Merlin Server test certificate
- Moved execute-shellcode functionality to pkg/modules/shellcode
- merlin.c contains DllMain and exported Magic function
- Merlin Server uses exit code 0 after printing usage information

### Removed
- Removed publicly distributed certificates from repository see [Pull 58](https://github.com/Ne0nd0g/merlin/pull/58).
- Removed "main" and "ReflectiveLoader" functions from merlin.dll/merlin.c

## 0.6.8 - 2019-01-26

### Added
- The `status` command while in the agent menu to see if agent is Active, Delayed, or Dead
- Messages printed to the CLI now include a UTC timestamp
- Added Merlin version number and new agent checkins to Merlin Server log file

### Fixed
- Formatting error placing time stamp and message in wrong spot in the Merlin Server log file
- Error checking in logging.go
- Server shutdown was not actually being logged

## 0.6.7 - 2019-01-22

### Added
- [Pull 45](https://github.com/Ne0nd0g/merlin/pull/45) - Added a module for Python-based SOCKS proxying (@klusitc)

### Changed
- Modified http2.go to remove `[+]` & `[!]` from shell command results printed to the terminal
- Modified agents.go so the log files and agent info contain time in [RFC 3339](https://tools.ietf.org/html/rfc3339) compliant UTC
- Replaced SHA-1 hash with SHA-256 in log file when using upload command
- Updated agents.go with missing error checking

## 0.6.6 - 2019-01-21

### Changed

- [Pull 43](https://github.com/Ne0nd0g/merlin/pull/43) - Gives users the ability to dynamically
assign the callback URL variable at compile time by setting the URL= var in the make command by Alex Flores (@audibleblink)

### Fixed
- [Pull 44](https://github.com/Ne0nd0g/merlin/pull/44) Fixes case-sensitive autocompletion of `agent`
  on the module menu (@audibleblink)

## 0.6.5 - 2019-01-10

### Fixed
- [Issue 41](https://github.com/Ne0nd0g/merlin/issues/41) Error when downloading a file using a path containing a space

### Changed
- Updated `download` command to correctly parse a remote file path containing a space
- Removed `data\x509` from .gitignore so that certificates WILL be distributed when cloning the repository to facilitate easy testing

## 0.6.4 - 2019-01-01

### Added
- Execute shellcode inside current process (Windows only)
  - `execute-shellcode self <SHELLCODE>` command from agent menu
  - executeShellcode function added to agents package
  - ExecuteShellcodeSelf function added to agents/exec.go
- Execute shellcode inside remote process (Windows only)
  - `execute-shellcode remote <PID> <SHELLCODE>` command from agent menu
  - ExecuteShellcodeRemote function added to agents/exec.go
- Execute shellcode inside remote process using RtlCreateUserThread (Windows only)
  - `execute-shellcode rtlcreateuserthread <PID> <SHELLCODE>` command from agent menu
  - ExecuteShellcodeRtlCreateUserThread function added to agents/exec.go
- Execute shellcode inside remote process using QueueUserAPC (Windows only)
  - `execute-shellcode userapc <PID> <SHELLCODE>` command from agent menu
  - **WARNING**: very unstable and will likely crash process; working on stable implementation
  - Command intentionally not added to tab completion menu while unstable
- parseHex function added to cli package
- parseShellcodeFile function added to cli package
- `golang.org/x/sys/windows` to vendor folder
- Shellcode struct to messages package
- .gitattributes file to detect project as Go

### Changed
- Updated github.com/mattn/go-shellwords/ package in vendor

## 0.6.3 - 2018-10-24
### Added
- Added "shell" command to agent menu
- Added `-w` compile time link flag to omit the DWARF symbol table
- Added additional `-X` compile flag to set the build in the Agent package

### Changed
- [Issue 26](https://github.com/Ne0nd0g/merlin/issues/26) Updated Makefile to remove .dmg file extension for Darwin
- [Issue 23](https://github.com/Ne0nd0g/merlin/issues/23) Error when using upload command without specific arguments
- [Issue 28](https://github.com/Ne0nd0g/merlin/issues/28) Updated MimiPenguin module to use new path to download mimipenguin.sh
- Modified `cmd/merlinagentdll/main.go` Global variable from `URL` to `url` for consistency across all packages

## 0.6.2 - 2018-09-02
### Changed
- Added Twitter badge to README
- Configured agent status check in to use a go routine
- Removed unnecessary global variables from agent.go
- Documented agent.Agent struct fields
- Added "initial" field to agent.Agent struct

### Fixed
- [Issue 23](https://github.com/Ne0nd0g/merlin/issues/23) Error writing an agent log entry when agent was set to 'all'
- Out of range error when setting module options in Run function

## 0.6.1 - 2018-08-11
### Added
- Added Merlin Cheat Sheet to docs/MerlinCheatSheet.pdf
- Added module for GhostPack's Seatbelt
- Added module for GhostPack's SafetyKatz
- Added module for GhostPack's SharpDump
- Added module for GhostPack's SharpRoast
- Added module for GhostPack's SharpUp
- Added Compiler-CSharp module
- Added Inveigh module

### Changed
- Make file extracts version number from pkg/merlin.go

## 0.6.0 - 2018-07-29
### Added
- Added support for QUIC protocol version Q39 to both Server and Agent
- Added `-proto` command line flag for both Server and Agent
- Added Server struct with New and Run methods to http2 lib
- Added `github.com/lucas-clemente/quic-go` & supporting libs to Vendor
- Added check for publicly distributed Merlin x.509 testing certificate
- Added Job struct, GetMessageForJob function, and AddJob function to agents.go
- Added GetAgentStatus function to agents.go
- Added proto and status to table output for agent or session information
- Added RemoveAgent fuction to agents.go
- Added remove command to main menu to remove DEAD agents
- Added info command to module menu as a shortcut for show info
- Added data/html to server distrobution files
- Added agent-javascript to Make file to update version and build info

### Changed
- Server CLI starts first, then web server
- Renamed http2 `handler` function to `agentHandler`
- Agent struct to have `Client` and `UserAgen` fields
- Default User-Agent for client connections to `Mozilla/5.0 (Windows NT 6.1; Win64; x64) AppleWebKit/537.36 (KHTML, like Gecko) Chrome/40.0.2214.85 Safari/537.36`
- Renamed agent `getH2WebClient` function to `getClient`
- channel type to Job for agent struct in agents.go
- agents.StatusCheckIn to return error type
- QUIC idle timeout to 1 week
- agent struct to export initial and status check in values
- agent struct to have communication protocol value
- AgentInfo struct to have proto and embeded SysInfo struct
- Updated tablewriter library to latest version
- Updated merlin.js agent to use new embeded SysInfo struct
- Updated Make file to output files in folder of the build number
- Updated MerlinAgentDLL main.go functions to use correct params
- Merlin Server listens on 127.0.0.1 by default

### Removed
- Removed AddChannel function from agents.go

## 0.5.4 - 2018-07-17
### Added
- Added Get-ScheduledTaskComHandler module
- Added Invoke-PowerThIEf module

## 0.5.3 - 2018-07-04
### Fixed
- Fixed #21 by changing `strings.TrimRight()` to `strings.TrimSuffix()`

## 0.5.2 - 2018-06-13
### Added
- Added 4 modules from @HarmJ0y's Discretionary ACL Modification Project (DAMP)
- Added Add-RemoteRegBackdoor module
- Added Get-RemoteCachedCredential module
- Added Get-RemoteLocalAccountHash module
- Added Get-RemoteMachineAccountHash module

## 0.5.1 - 2018-05-26
### Added
- Added DSCompromised-Configure-Victim module
- Added Create-HotKeyLN module
- Added Get-OSTokenInformation module
- Added Invoke-WMILM module

## 0.5.0 - 2018-05-26
Version numbers changed drastically to start following semantic versioning
### Added
- Module reload command to instantiate a new, clean object
- windows/x64/powershell/privesc/psgetsystem.json module
- linux/x64/bash/credentials/MimiPenguin.json module (@ahhh)
- linux/x64/bash/troll/Prank.json module (@ahhh)
- windows/x64/powershell/persistence/Invoke-ADSBackdoor.json module (@ahhh)
- Merlin agent DLL
- Invoke-Merlin PowerShell script
- Package compiled agents with releases in data/bin directory

### Changed
- Updated existing linux modules to use the /bin/sh shell
- Updated module template file base.json to include _credits_
- Make file to support compiling DLL
- cmd/merlinagent/main.go into several packages and struct in
pkg/agent/main.go
- Renamed pkg/agent/agent.go to pkg/agent/exec.go
- Version numbers to follow semantic versioning
- Added "agent" to the table for a module's options (@0xada4d)
- Added _credits_ to modules.go
- Updated main README.MD

### Fixed
- Null use command caused shell to exit
- Module set option verbose output to new value instead of original
- Agent upload error message invalid memory address or nil pointer dereference

## 0.1.4 - 2018-03-02
### Added
- Time skew to sleep by @ahhh
- IP address information from agents by @ahhh
- MIPS and ARM agent compile instructions to Make file by @twigatech
- File upload from server to agent by @twigatech
- .gitignore for data directory by @twigatech
- Merlin JavaScript Agent
- Merlin JavaScript Agent test page in `data/html`
- CORS header "Access-Control-Allow-Origin: *" to every response
- Server handling for OPTIONS request to facilitate JavaScript XHR requests
- Thanks to JetBrains for an open source license
- This CHANGELOG
- Module support
- Multiple Windows and Linux modules
- Module README on how to create a module
- Execute commands on the host operating system from Merlin prompt
- Execute module on "all" agents

### Changed
- Menu system from one long command to multiple menus
- Merlin Server from 1 large file to multiple library files in `pkg`
- Make file instructions for Merlin version number
- Agent command execution to send back argument processing errors


## 0.1.3 - 2017-12-17
### Added
- First public release

## 0.1.2 - 2017-01-13
### Added
- Makefile to make building the server and agent easier
- New libraries to help with displaying information in formatted tables
- Tab completion for commands issued on the server

### Changed
- Agent to include a random padding of up to 4096 bytes per message to
 help prevent detection based off consistent message size.


## 0.1.0 - 2017-06-10

This release marks a stable BETA version of Merlin. Both the server and
the agent cross-compile to Windows, Linux, and MacOS. The 64 bit version
 of the agent binaries for all 3 platform can be found in data\bin. The
32 bit binaries are not provided, but could be compiled if you desire.
Check the README in the data\bin directory. To run this release,
download Merlin_v0.1Beta.zip and unzip the contents. Next, download the
applicable binary for your platform (i.e. merlinserver_windows_x64.exe)
and place it in the root of that unzipped folder. The binary can be run
from the command line. Alternatively, Merlin can be run directly as a go
 script with go run cmd\merlinserver.go.<|MERGE_RESOLUTION|>--- conflicted
+++ resolved
@@ -4,13 +4,6 @@
 The format is based on [Keep a Changelog](http://keepachangelog.com/en/1.0.0/)
 and this project adheres to [Semantic Versioning](http://semver.org/spec/v2.0.0.html).
 
-<<<<<<< HEAD
-## 0.7.1 - 2019-04-2X
-
-### Fixed
--[Issue 69](https://github.com/Ne0nd0g/merlin/issues/69) - Error with modules missing type definition
--[Issue 70](https://github.com/Ne0nd0g/merlin/issues/70) - Error parsing a shellcode file containing raw bytes
-=======
 ## 0.8.0 - 2019-xx-xx
 
 ### Added
@@ -43,7 +36,12 @@
 ### Removed
 
 - Removed http server's check to only allow HTTP/2 traffic so that HTTP/1.1 traffic can be supported
->>>>>>> 592167ac
+
+## 0.7.1 - 2019-04-2X
+
+### Fixed
+-[Issue 69](https://github.com/Ne0nd0g/merlin/issues/69) - Error with modules missing type definition
+-[Issue 70](https://github.com/Ne0nd0g/merlin/issues/70) - Error parsing a shellcode file containing raw bytes
 
 ## 0.7.0 - 2019-04-11
 
